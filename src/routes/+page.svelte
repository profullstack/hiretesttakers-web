<script>
  import { onMount } from 'svelte';

  let mounted = false;

  onMount(() => {
    mounted = true;
  });
</script>

<svelte:head>
<<<<<<< HEAD
  <title>HireTestTakers.com - Marketplace for Test Taking Services</title>
  <meta
    name="description"
    content="Connect with qualified test takers or offer your test-taking services. Secure cryptocurrency payments."
  />
=======
  <title>TutorLinkup.com - Marketplace for Test Taking Services</title>
  <meta name="description" content="Connect with qualified test takers or offer your test-taking services. Secure cryptocurrency payments." />
>>>>>>> 6d67b50f
</svelte:head>

<div class="container">
  <header>
    <p class="tagline">
      The Premier Cryto-friendly Marketplace for Test Taking Services, Tutoring and Homework Help
    </p>
  </header>

  <main>
    <section class="hero">
      <div class="hero-content">
        <div class="hero-text">
          <h2>Welcome to TutorLinkup</h2>
          <p>Connect with qualified test takers or offer your expertise</p>

          <div class="cta-buttons">
            <a href="/auth/signup" class="btn btn-primary">Get Started</a>
            <a href="/browse-tests/" class="btn btn-secondary">Browse Tests</a>
            <a href="/leaderboard" class="btn btn-secondary">View Leaderboard</a>
          </div>
        </div>

        <div class="hero-image">
          <img src="/hero.svg" alt="TutorLinkup Platform" class="hero-svg" />
        </div>
      </div>
    </section>

    <section class="features">
      <h3>Features</h3>
      <div class="feature-grid">
        <div class="feature">
          <h4>🎯 Post Tests</h4>
          <p>Create test listings with cryptocurrency payments</p>
        </div>
        <div class="feature">
          <h4>💼 Find Work</h4>
          <p>Apply to tests and earn cryptocurrency</p>
        </div>
        <div class="feature">
          <h4>🏆 Leaderboard</h4>
          <p>Build your reputation and get discovered</p>
        </div>
        <div class="feature">
          <h4>💰 Secure Payments</h4>
          <p>BTC, ETH, DOGE, SOL supported</p>
        </div>
      </div>
    </section>

    <section class="free-tools">
      <h3>Free AI-Powered Tools</h3>
      <p>Access 8+ free tools to help with your studies</p>
      <a href="/services" class="btn btn-outline">Explore Tools</a>
    </section>
  </main>
</div>

<style>
  .container {
    max-width: 1200px;
    margin: 0 auto;
    padding: var(--spacing-xl);
  }

  header {
    text-align: center;
    margin-bottom: var(--spacing-2xl);
    padding: var(--spacing-2xl) 0;
    background: linear-gradient(
      135deg,
      var(--color-primary-light) 0%,
      var(--color-primary) 50%,
      var(--color-info) 100%
    );
    background-clip: text;
    -webkit-background-clip: text;
    -webkit-text-fill-color: transparent;
    animation: gradientShift 8s ease infinite;
    background-size: 200% 200%;
  }

  @keyframes gradientShift {
    0%,
    100% {
      background-position: 0% 50%;
    }
    50% {
      background-position: 100% 50%;
    }
  }

  h1 {
    font-size: 2.5rem;
    margin-bottom: var(--spacing-sm);
    font-weight: 800;
    letter-spacing: -0.02em;
  }

  .tagline {
    font-size: 1.8rem;
    color: var(--color-text-secondary);
    font-weight: 500;
    max-width: 66%;
    display: flex;
    justify-content: center;
    align-items: center;
    margin: auto;
  }

  .hero {
    padding: var(--spacing-2xl);
    position: relative;
    background: linear-gradient(
      135deg,
      var(--color-bg) 0%,
      var(--color-bg-secondary) 50%,
      var(--color-bg-tertiary) 100%
    );
    border-radius: var(--radius-xl);
    margin-bottom: var(--spacing-2xl);
    overflow: hidden;
  }

  .hero-content {
    display: grid;
    grid-template-columns: 1fr 1fr;
    gap: var(--spacing-2xl);
    align-items: center;
    position: relative;
    z-index: 1;
  }

  .hero-text {
    text-align: left;
  }

  .hero-image {
    display: flex;
    justify-content: center;
    align-items: center;
  }

  .hero-svg {
    width: 100%;
    max-width: 500px;
    height: auto;
  }

  .hero::before {
    content: '';
    position: absolute;
    top: -50%;
    left: -50%;
    width: 200%;
    height: 200%;
    background: radial-gradient(circle, rgba(91, 127, 232, 0.1) 0%, transparent 70%);
    animation: pulse 4s ease-in-out infinite;
  }

  @keyframes pulse {
    0%,
    100% {
      transform: scale(1);
      opacity: 0.5;
    }
    50% {
      transform: scale(1.1);
      opacity: 0.8;
    }
  }

  .hero h2 {
    font-size: 2rem;
    margin-bottom: var(--spacing-md);
    color: var(--color-text);
    position: relative;
    z-index: 1;
    font-weight: 700;
  }

  .hero p {
    color: var(--color-text-secondary);
    font-size: 1.1rem;
    position: relative;
    z-index: 1;
  }

  @media (max-width: 768px) {
    .hero {
      min-height: 650px;
    }
  }

  .cta-buttons {
    display: flex;
    gap: var(--spacing-md);
    justify-content: center;
    margin-top: var(--spacing-xl);
    flex-wrap: wrap;
    position: absolute;
    z-index: 1;
  }

  .btn {
    padding: var(--spacing-md) var(--spacing-xl);
    border-radius: var(--radius-lg);
    text-decoration: none;
    font-weight: 600;
    transition: all var(--transition-base);
    display: inline-block;
    position: relative;
    overflow: hidden;
  }

  .btn::before {
    content: '';
    position: absolute;
    top: 50%;
    left: 50%;
    width: 0;
    height: 0;
    border-radius: 50%;
    background: rgba(255, 255, 255, 0.2);
    transform: translate(-50%, -50%);
    transition:
      width 0.6s,
      height 0.6s;
  }

  .btn:hover::before {
    width: 300px;
    height: 300px;
  }

  .btn-primary {
    background: linear-gradient(135deg, var(--color-primary) 0%, var(--color-primary-hover) 100%);
    color: white;
    box-shadow: 0 4px 15px rgba(91, 127, 232, 0.3);
  }

  .btn-primary:hover {
    background: linear-gradient(
      135deg,
      var(--color-primary-hover) 0%,
      var(--color-primary-dark) 100%
    );
    transform: translateY(-3px);
    box-shadow: 0 8px 25px rgba(91, 127, 232, 0.4);
  }

  .btn-secondary {
    background: var(--color-surface);
    color: var(--color-text);
    border: 2px solid var(--color-border);
    box-shadow: var(--shadow-sm);
  }

  .btn-secondary:hover {
    border-color: var(--color-primary);
    color: var(--color-primary);
    background: var(--color-surface-hover);
    transform: translateY(-2px);
    box-shadow: var(--shadow-md);
  }

  .btn-outline {
    border: 2px solid var(--color-primary);
    color: var(--color-primary);
    background: transparent;
  }

  .btn-outline:hover {
    background: var(--color-primary);
    color: white;
    transform: translateY(-2px);
    box-shadow: 0 6px 20px rgba(91, 127, 232, 0.3);
  }

  .features {
    margin: var(--spacing-2xl) 0;
  }

  .features h3 {
    text-align: center;
    font-size: 1.8rem;
    margin-bottom: var(--spacing-xl);
    color: var(--color-text);
    font-weight: 700;
    position: relative;
    display: inline-block;
    left: 50%;
    transform: translateX(-50%);
  }

  .features h3::after {
    content: '';
    position: absolute;
    bottom: -8px;
    left: 50%;
    transform: translateX(-50%);
    width: 60px;
    height: 4px;
    background: linear-gradient(90deg, var(--color-primary) 0%, var(--color-info) 100%);
    border-radius: var(--radius-full);
  }

  .feature-grid {
    display: grid;
    grid-template-columns: repeat(auto-fit, minmax(250px, 1fr));
    gap: var(--spacing-xl);
  }

  .feature {
    padding: var(--spacing-xl);
    border: 2px solid var(--color-border);
    border-radius: var(--radius-lg);
    background: linear-gradient(135deg, var(--color-surface) 0%, var(--color-bg-secondary) 100%);
    transition: all var(--transition-base);
    position: relative;
    overflow: hidden;
  }

  .feature::before {
    content: '';
    position: absolute;
    top: 0;
    left: -100%;
    width: 100%;
    height: 100%;
    background: linear-gradient(
      90deg,
      transparent 0%,
      rgba(91, 127, 232, 0.1) 50%,
      transparent 100%
    );
    transition: left 0.5s;
  }

  .feature:hover::before {
    left: 100%;
  }

  .feature:hover {
    transform: translateY(-6px) scale(1.02);
    box-shadow: 0 12px 30px rgba(91, 127, 232, 0.2);
    border-color: var(--color-primary);
  }

  .feature h4 {
    margin-bottom: var(--spacing-sm);
    color: var(--color-text);
    font-size: 1.2rem;
    font-weight: 700;
    position: relative;
    z-index: 1;
  }

  .feature p {
    color: var(--color-text-secondary);
    line-height: 1.6;
    position: relative;
    z-index: 1;
  }

  .free-tools {
    text-align: center;
    padding: var(--spacing-2xl);
    background: linear-gradient(
      135deg,
      var(--color-info-light) 0%,
      var(--color-primary) 50%,
      var(--color-success-light) 100%
    );
    border-radius: var(--radius-xl);
    margin: var(--spacing-2xl) 0;
    position: relative;
    overflow: hidden;
    box-shadow: 0 10px 40px rgba(91, 127, 232, 0.3);
  }

  .free-tools::before {
    content: '';
    position: absolute;
    top: -50%;
    left: -50%;
    width: 200%;
    height: 200%;
    background: radial-gradient(circle, rgba(255, 255, 255, 0.1) 0%, transparent 70%);
    animation: rotate 20s linear infinite;
  }

  @keyframes rotate {
    0% {
      transform: rotate(0deg);
    }
    100% {
      transform: rotate(360deg);
    }
  }

  .free-tools h3 {
    font-size: 1.8rem;
    margin-bottom: var(--spacing-md);
    color: white;
    font-weight: 700;
    position: relative;
    z-index: 1;
    text-shadow: 0 2px 10px rgba(0, 0, 0, 0.2);
  }

  .free-tools p {
    color: rgba(255, 255, 255, 0.95);
    margin-bottom: var(--spacing-lg);
    font-size: 1.1rem;
    position: relative;
    z-index: 1;
    text-shadow: 0 1px 5px rgba(0, 0, 0, 0.1);
  }

  .free-tools .btn-outline {
    border-color: white;
    color: white;
    position: relative;
    z-index: 1;
    background: rgba(255, 255, 255, 0.1);
    backdrop-filter: blur(10px);
  }

  .free-tools .btn-outline:hover {
    background: white;
    color: var(--color-primary);
    border-color: white;
  }

  /* Dark mode specific enhancements */
  :global(.dark) .hero {
    background: linear-gradient(
      135deg,
      var(--color-bg) 0%,
      var(--color-bg-secondary) 50%,
      var(--color-bg-tertiary) 100%
    );
  }
  :global(.dark) .hero::before {
    background: radial-gradient(circle, rgba(0, 240, 255, 0.15) 0%, transparent 70%);
  }

  :global(.dark) .btn-primary {
    box-shadow: var(--glow-primary);
  }

  :global(.dark) .btn-primary:hover {
    box-shadow:
      0 0 20px rgba(0, 240, 255, 0.6),
      0 0 40px rgba(0, 240, 255, 0.4),
      0 0 60px rgba(0, 240, 255, 0.2);
  }

  :global(.dark) .feature:hover {
    box-shadow: 0 0 30px rgba(0, 240, 255, 0.3);
    border-color: var(--color-primary);
  }

  :global(.dark) .free-tools {
    background: linear-gradient(
      135deg,
      var(--color-info) 0%,
      var(--color-primary) 50%,
      var(--color-success) 100%
    );
    box-shadow: var(--glow-primary);
  }

  @media (max-width: 768px) {
    h1 {
      font-size: 2rem;
    }

    .hero-content {
      grid-template-columns: 1fr;
      gap: var(--spacing-xl);
    }

    .hero-text {
      text-align: center;
    }

    .hero h2 {
      font-size: 1.5rem;
    }

    .hero-image {
      order: -1;
    }

    .hero-svg {
      max-width: 300px;
    }

    .cta-buttons {
      flex-direction: column;
    }

    .btn {
      width: 100%;
    }

    .feature-grid {
      grid-template-columns: 1fr;
    }

    header {
      padding: var(--spacing-xl) 0;
    }
  }
</style><|MERGE_RESOLUTION|>--- conflicted
+++ resolved
@@ -9,16 +9,8 @@
 </script>
 
 <svelte:head>
-<<<<<<< HEAD
-  <title>HireTestTakers.com - Marketplace for Test Taking Services</title>
-  <meta
-    name="description"
-    content="Connect with qualified test takers or offer your test-taking services. Secure cryptocurrency payments."
-  />
-=======
   <title>TutorLinkup.com - Marketplace for Test Taking Services</title>
   <meta name="description" content="Connect with qualified test takers or offer your test-taking services. Secure cryptocurrency payments." />
->>>>>>> 6d67b50f
 </svelte:head>
 
 <div class="container">
